--- conflicted
+++ resolved
@@ -623,13 +623,9 @@
         driver_file.write(bytes([speed, red1, green1, blue1, red2, green2, blue2]))
 
     # Notify others
-<<<<<<< HEAD
-    self.send_effect_event('setStarlightDual', speed, red1, green1, blue1)
+    self.send_effect_event('setStarlightDual', red1, green1, blue1, red2, green2, blue2, speed)
 
     # remember effect
     self.zone["backlight"]["effect"] = 'starlightDual'
     self.zone["backlight"]["speed"] = speed
-    self.zone["backlight"]["colors"][0:6] = int(red1), int(green1), int(blue1), int(red2), int(green2), int(blue2)
-=======
-    self.send_effect_event('setStarlightDual', red1, green1, blue1, red2, green2, blue2, speed)
->>>>>>> 4e65f124
+    self.zone["backlight"]["colors"][0:6] = int(red1), int(green1), int(blue1), int(red2), int(green2), int(blue2)