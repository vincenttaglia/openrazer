/*
 * This program is free software; you can redistribute it and/or modify
 * it under the terms of the GNU General Public License as published by
 * the Free Software Foundation; either version 2 of the License, or
 * (at your option) any later version.
 *
 * This program is distributed in the hope that it will be useful,
 * but WITHOUT ANY WARRANTY; without even the implied warranty of
 * MERCHANTABILITY or FITNESS FOR A PARTICULAR PURPOSE.  See the
 * GNU General Public License for more details.
 *
 * You should have received a copy of the GNU General Public License
 * along with this program; if not, write to the Free Software
 * Foundation, Inc., 59 Temple Place, Suite 330, Boston, MA 02111-1307 USA
 *
 * Should you need to contact me, the author, you can do so either by
 * e-mail - mail your message to <terry@terrys-home.co.uk>
 */


#include <linux/kernel.h>
#include <linux/slab.h>
#include <linux/module.h>
#include <linux/init.h>
#include <linux/usb/input.h>
#include <linux/hid.h>

#include "razermouse_driver.h"
#include "razercommon.h"

/*
 * Version Information
 */
#define DRIVER_VERSION "0.1"
#define DRIVER_AUTHOR "Terry Cain <terry@terrys-home.co.uk>"
#define DRIVER_DESC "USB HID Razer Mouse"
#define DRIVER_LICENSE "GPL v2"

MODULE_AUTHOR(DRIVER_AUTHOR);
MODULE_DESCRIPTION(DRIVER_DESC);
MODULE_LICENSE(DRIVER_LICENSE);


/**
 * Send report to the keyboard
 */
int razer_set_report(struct usb_device *usb_dev,void const *data) {
    return razer_send_control_msg(usb_dev, data, 0x00, RAZER_MOUSE_WAIT_MIN_US, RAZER_MOUSE_WAIT_MAX_US);
}

int razer_get_report(struct usb_device *usb_dev, struct razer_report *request_report, struct razer_report *response_report) {
    return razer_get_usb_response(usb_dev, 0x00, request_report, 0x00, response_report, RAZER_MOUSE_WAIT_MIN_US, RAZER_MOUSE_WAIT_MAX_US);
}



/**
 * Get firmware version
 *
 * Supported by:
 *   Razer BlackWidow Chroma
 *   Razer BlackWidow Ultimate 2013?
 *   Razer BlackWidow Ultimate 2016?
 */
int razer_get_firmware_version(struct usb_device *usb_dev, unsigned char* fw_string)
{
    int retval = -1;
    struct razer_report response_report;
    struct razer_report request_report = get_razer_report(0x00, 0x81, 0x02);
    request_report.crc = razer_calculate_crc(&request_report);

    retval = razer_get_report(usb_dev, &request_report, &response_report);

    if(retval == 0)
    {
        if(response_report.status == 0x02 && response_report.command_class == 0x00 && response_report.command_id.id == 0x81)
        {
            sprintf(fw_string, "v%d.%d", response_report.arguments[0], response_report.arguments[1]);
            retval = response_report.arguments[2];
        } else
        {
            print_erroneous_report(&response_report, "razermouse", "Invalid Report Type");
        }
    } else
    {
      print_erroneous_report(&response_report, "razermouse", "Invalid Report Length");
    }

    return retval;
}

/**
 * Get the devices serial number
 *
 * Makes a request like normal, this must change a variable in the mouse as then we
 * tell it give us data (same request for get_battery) and it gives us a report.
 *
 * Supported Devices:
 *   Razer Mamba
 */
void razer_get_serial(struct usb_device *usb_dev, unsigned char* serial_string)
{
    struct razer_report response_report;
    struct razer_report request_report = get_razer_report(0x00, 0x82, 0x16);
    int retval;
    int i;

    request_report.crc = razer_calculate_crc(&request_report);
    retval = razer_get_report(usb_dev, &request_report, &response_report);

    if(retval == 0)
    {
        if(response_report.status == 0x02 && response_report.command_class == 0x00 && response_report.command_id.id == 0x82)
        {
            unsigned char* pointer = &response_report.arguments[0];
            for(i = 0; i < 20; ++i)
            {
                serial_string[i] = *pointer;
                ++pointer;
            }
        } else
        {
            print_erroneous_report(&response_report, "razermouse", "Invalid Report Type");
        }
    } else
    {
      print_erroneous_report(&response_report, "razermouse", "Invalid Report Length");
    }
}


/**
 * Get the battery level
 *
 * Makes a request like normal, this must change a variable in the mouse as then we
 * tell it give us data (same request for is_chaging) and it gives us a report.
 *
 * Supported Devices:
 *   Razer Mamba
 */
int razer_get_battery_level(struct usb_device *usb_dev)
{
    struct razer_report response_report;
    struct razer_report request_report = get_razer_report(0x07, 0x80, 0x02);
    int retval;
    int battery_level = -1;

    request_report.crc = razer_calculate_crc(&request_report);

    retval = razer_get_report(usb_dev,&request_report, &response_report);

    if(retval == 0)
    {
        if(response_report.status == 0x02 && response_report.command_class == 0x07 && response_report.command_id.id == 0x80 && response_report.arguments[0] == 0x00)
        {
            battery_level = response_report.arguments[1];
        } else
        {
            print_erroneous_report(&response_report, "razermouse", "Invalid Report Type");
        }
    } else
    {
      print_erroneous_report(&response_report, "razermouse", "Invalid Report Length");
    }

    return battery_level;
}


/**
 * Check if the Mamba is charging.
 *
 * Makes a request like normal, this must change a variable in the mouse as then we
 * tell it give us data (same request for get_battery) and it gives us a report.
 *
 * Supported Devices:
 *   Razer Mamba
 */
int razer_is_charging(struct usb_device *usb_dev)
{
    struct razer_report response_report;
    struct razer_report request_report = get_razer_report(0x07, 0x84, 0x02);
    int retval;
    int is_charging = -1;

    request_report.crc = razer_calculate_crc(&request_report);
    retval = razer_get_report(usb_dev, &request_report, &response_report);

    if(retval == 0)
    {
        if(response_report.status == 0x02 && response_report.command_class == 0x07 && response_report.command_id.id == 0x84 && response_report.arguments[0] == 0x00)
        {
          is_charging = response_report.arguments[1];
        } else
        {
            print_erroneous_report(&response_report, "razermouse", "Invalid Report Type");
        }
    } else
    {
      print_erroneous_report(&response_report, "razermouse", "Invalid Report Length");
    }

    return is_charging;
}


/**
 * Set row colour on the keyboard
 *
 * This sets the colour of the LED segments on the mouse. Takes in an array of RGB bytes.
 *
 * Supported by:
 *   Razer Mamba
 */
int razer_set_key_row(struct usb_device *usb_dev, unsigned char *row_cols) //struct razer_row_rgb *row_cols)
{
    int retval;
    struct razer_report report = get_razer_report(0x03, 0x0C, RAZER_MAMBA_ROW_LEN * 3 + 2);
    report.transaction_id.id = 0x80;
    report.arguments[0] = 0x00;
    report.arguments[1] = 0x0E;
    memcpy(&report.arguments[2], row_cols, RAZER_MAMBA_ROW_LEN * 3);
    report.crc = razer_calculate_crc(&report);
    retval = razer_set_report(usb_dev, &report);
    return retval;
}

/**
 * Set the logo on the mouse
 *
 * Supported by:
 *   Razer Abyssus
 */
int razer_set_logo_mode(struct usb_device *usb_dev, unsigned char enable)
{
    int retval;
    struct razer_report report = get_razer_report(0x03, 0x00, 0x03);
    report.arguments[0] = 0x01; // Class id, Storage?
    report.arguments[1] = 0x04; // LED id, Logo
    report.arguments[2] = enable;
    report.crc = razer_calculate_crc(&report);
    retval = razer_set_report(usb_dev, &report);
    return retval;
}

/**
 * Get macro on the keyboard
 *
 * Supported by:
 *   Razer Abyssus
 */
int razer_get_logo_mode(struct usb_device *usb_dev)
{
    int retval = -1;
    // Class LED Lighting, Command Set state, 3 Bytes of parameters
    struct razer_report response_report;
    struct razer_report request_report = get_razer_report(0x03, 0x80, 0x03);
    request_report.arguments[0] = 0x01; // LED Class, profile 1?
    request_report.arguments[1] = 0x04; // LED ID, Logo LED
    request_report.crc = razer_calculate_crc(&request_report);

    retval = razer_get_report(usb_dev, &request_report, &response_report);

    if(retval == 0)
    {
        if(response_report.status == 0x02 && response_report.command_class == 0x03 && response_report.command_id.id == 0x80)
        {
            retval = response_report.arguments[2];
        } else
        {
            print_erroneous_report(&response_report, "razermouse", "Invalid Report Type");
        }
    } else
    {
      print_erroneous_report(&response_report, "razermouse", "Invalid Report Length");
    }

    return retval;
}


/**
 * Set the custom effect mode on the mouse
 *
 * Supported by:
 *   Razer Mamba
 */
int razer_set_custom_mode(struct usb_device *usb_dev)
{
    int retval;
    struct razer_report report = get_razer_report(0x03, 0x0A, 0x02);
    report.transaction_id.id = 0x80;
    report.arguments[0] = 0x05;
    report.crc = razer_calculate_crc(&report);
    retval = razer_set_report(usb_dev, &report);
    return retval;
}


/**
 * Set the wave effect on the mouse
 *
 * Supported by:
 *   Razer Mamba
 */
int razer_set_wave_mode(struct usb_device *usb_dev, unsigned char direction)
{
    int retval;
    struct razer_report report = get_razer_report(0x03, 0x0A, 0x02);
    report.arguments[0] = 0x01; // Effect ID
    report.arguments[1] = direction; // Direction
    report.crc = razer_calculate_crc(&report);
    retval = razer_set_report(usb_dev, &report);
    return retval;
}


/**
 * Set static effect on the mouse
 *
 * Supported by:
 *   Razer Mamba
 */
int razer_set_static_mode(struct usb_device *usb_dev, struct razer_rgb *colour)
{
    int retval;
    struct razer_report report = get_razer_report(0x03, 0x0A, 0x04);
    report.arguments[0] = 0x06; // Effect ID
    report.arguments[1] = colour->r; /*rgb color definition*/
    report.arguments[2] = colour->g;
    report.arguments[3] = colour->b;
    report.crc = razer_calculate_crc(&report);
    retval = razer_set_report(usb_dev, &report);
    return retval;
}


/**
 * Set the spectrum effect on the mouse
 *
 * Supported by:
 *   Razer Mamba
 */
int razer_set_spectrum_mode(struct usb_device *usb_dev)
{
    int retval;
    struct razer_report report = get_razer_report(0x03, 0x0A, 0x01); // Might be size 2, TODO test!
    report.arguments[0] = 0x04; // Effect ID
    report.crc = razer_calculate_crc(&report);
    retval = razer_set_report(usb_dev, &report);
    return retval;
}


/**
 * Set reactive effect on the mouse
 *
 * The speed must be within 01-03
 *
 * 1 Short, 2 Medium, 3 Long
 *
 * Supported by:
 *   Razer Mamba
 */
int razer_set_reactive_mode(struct usb_device *usb_dev, struct razer_rgb *colour, unsigned char speed)
{
    int retval = 0;
    struct razer_report report = get_razer_report(0x03, 0x0A, 0x05);

    if(speed < 0 || speed > 4)
    {
        printk(KERN_WARNING "razerkbd: Reactive mode, Speed must be within 1-3. Got: %d. Defaulting to long\n", speed);
        speed = 3;
    }

    report.arguments[0] = 0x02; // Effect ID
    report.arguments[1] = speed; // Time
    report.arguments[2] = colour->r; /*rgb color definition*/
    report.arguments[3] = colour->g;
    report.arguments[4] = colour->b;
    report.crc = razer_calculate_crc(&report);
    retval = razer_set_report(usb_dev, &report);

    return retval;
}


/**
 * Set breath effect on the mouse
 *
 * Breathing types
 * 1: Only 1 Colour
 * 2: 2 Colours
 * 3: Random
 *
 * Supported by:
 *   Razer Mamba
 *
 */
int razer_set_breath_mode(struct usb_device *usb_dev, unsigned char breathing_type, struct razer_rgb *color1, struct razer_rgb *color2)
{
    int retval;
    struct razer_report report = get_razer_report(0x03, 0x0A, 0x08);
    report.arguments[0] = 0x03; // Effect ID

    report.arguments[1] = breathing_type;

    if(breathing_type == 1 || breathing_type == 2)
    {
        // Colour 1
        report.arguments[2] = color1->r;
        report.arguments[3] = color1->g;
        report.arguments[4] = color1->b;
    }

    if(breathing_type == 2)
    {
        // Colour 2
        report.arguments[5] = color2->r;
        report.arguments[6] = color2->g;
        report.arguments[7] = color2->b;
    }

    report.crc = razer_calculate_crc(&report);
    retval = razer_set_report(usb_dev, &report);
    return retval;
}


/**
 * Set the mouse brightness when on wireless
 *
 * Supported by:
 *   Razer Mamba
 */
int razer_set_brightness(struct usb_device *usb_dev, unsigned char brightness)
{
    int retval;
    struct razer_report report = get_razer_report(0x07, 0x02, 0x01);
    report.arguments[0] = brightness;       /* Brightness */
    report.crc = razer_calculate_crc(&report);
    retval = razer_set_report(usb_dev, &report);
    return retval;
}

/**
 * Get brightness of the keyboard
 *
 * Supported by:
 *   Razer Mamba
 */
int razer_get_brightness(struct usb_device *usb_dev)
{
    int retval = -1;
    // Class LED Lighting, Command Set state, 3 Bytes of parameters
    struct razer_report response_report;
    struct razer_report request_report = get_razer_report(0x07, 0x82, 0x01);

    request_report.crc = razer_calculate_crc(&request_report);

    retval = razer_get_report(usb_dev, &request_report, &response_report);
    
    // The mamba is wireless so the command might be busy, aka status 0x01

    if(retval == 0)
    {
		if(response_report.status == 0x01) {
			printk(KERN_WARNING "razermouse: Mouse busy\n");
			retval = -2;			
		} else if(response_report.status == 0x02 && response_report.command_class == 0x07 && response_report.command_id.id == 0x82) // For others
        {
            retval = response_report.arguments[0];
        } else
        {
            print_erroneous_report(&response_report, "razermouse", "Invalid Report Type");
            retval = -1;
        }
    } else
    {
        print_erroneous_report(&response_report, "razermouse", "Invalid Report Length");
        retval = -1;
    }

    return retval;
}







/**
 * Set the battery low blink threshold
 *
 * 0x3F = 25%
 * 0x26 = 15%
 * 0x0C =  5%
 *
 * Supported by:
 *   Razer Mamba
 */
int razer_set_low_battery_threshold(struct usb_device *usb_dev, unsigned char threshold)
{
    int retval;
    struct razer_report report = get_razer_report(0x07, 0x01, 0x01);

    if(threshold >= 0x40)
    {
        printk(KERN_WARNING "razermouse: Setting low battery threshold over 25%% has not been tested so capping it to 25%%.\n");
        threshold = 0x3F;
    }

    report.arguments[0] = threshold;       /* Brightness */
    report.crc = razer_calculate_crc(&report);
    retval = razer_set_report(usb_dev, &report);
    return retval;
}


/**
 * Set the mouse idle time
 *
 * idle_time is in seconds (max 900)
 *
 * Supported by:
 *   Razer Mamba
 */
int razer_set_idle_time(struct usb_device *usb_dev, unsigned short idle_time)
{
    int retval;
    struct razer_report report = get_razer_report(0x07, 0x03, 0x02);
    unsigned char part1;
    unsigned char part2;

    if(idle_time > 900)
    {
        printk(KERN_WARNING "razermouse: Cannot set an idle time of greater than 15 minutes. Setting to 15.\n");
        idle_time = 900;
    }

    part1 = (idle_time >> 8) & 0x00FF;
    part2 = idle_time & 0x00FF;

    report.arguments[0] = part1;
    report.arguments[1] = part2;
    report.crc = razer_calculate_crc(&report);
    retval = razer_set_report(usb_dev, &report);
    return retval;
}


/**
 * Set the mouse DPI
 *
 * Supported by:
 *   Razer Mamba
 */
int razer_set_mouse_dpi(struct usb_device *usb_dev, unsigned short dpi_x, unsigned short dpi_y)
{
    int retval;
    struct razer_report report = get_razer_report(0x04, 0x05, 0x07);
    unsigned char dpi_x_part1;
    unsigned char dpi_x_part2;
    unsigned char dpi_y_part1;
    unsigned char dpi_y_part2;

    if(dpi_x > 16000)
    {
        printk(KERN_WARNING "razermouse: Cannot set an X DPI greater than 16000. Got: %d Setting to 16000.\n", dpi_x);
        dpi_x = 16000;
    }
    if(dpi_y > 16000)
    {
        printk(KERN_WARNING "razermouse: Cannot set an Y DPI greater than 16000. Got: %d Setting to 16000.\n", dpi_y);
        dpi_y = 16000;
    }

    dpi_x_part1 = (dpi_x >> 8) & 0x00FF;
    dpi_x_part2 = dpi_x & 0x00FF;
    dpi_y_part1 = (dpi_y >> 8) & 0x00FF;
    dpi_y_part2 = dpi_y & 0x00FF;

    report.arguments[0] = 0x00;
    report.arguments[1] = dpi_x_part1;
    report.arguments[2] = dpi_x_part2;
    report.arguments[3] = dpi_y_part1;
    report.arguments[4] = dpi_y_part2;
    report.arguments[5] = 0x00;
    report.arguments[6] = 0x00;
    report.crc = razer_calculate_crc(&report);
    retval = razer_set_report(usb_dev, &report);
    return retval;
}


/**
 * Set the mouse charge effect
 *
 * 0x00 Charge using currently set mouse effect
 * 0x01 Charge using the charge colour
 *
 * Supported by:
 *   Razer Mamba
 */
int razer_set_charging_effect(struct usb_device *usb_dev, unsigned char charge_type)
{
    int retval;
    struct razer_report report = get_razer_report(0x03, 0x10, 0x01);

    if(charge_type > 1 || charge_type < 0)
    {
        printk(KERN_WARNING "razermouse: Cannot set an charge_type to anything other than 0 or 1. Got: %d, setting to 1.\n", charge_type);

        charge_type = 0x01;
    }

    report.arguments[0] = charge_type; // LED Class, profile?
    report.crc = razer_calculate_crc(&report);
    retval = razer_set_report(usb_dev, &report);
    return retval;
}


/**
 * Set the mouse charge effect colour
 *
 * Calls set_charge_effect(0x01)
 * Sets the charge colour to a given colour
 *
 * Supported by:
 *   Razer Mamba
 */
int razer_set_charging_colour(struct usb_device *usb_dev, struct razer_rgb *colour)
{
    int retval;
    struct razer_report report = get_razer_report(0x03, 0x01, 0x05);

    razer_set_charging_effect(usb_dev, 0x01);

    report.arguments[0] = 0x00; // Charging effect
    report.arguments[1] = 0x03; // Unknown
    report.arguments[2] = colour->r;
    report.arguments[3] = colour->g;
    report.arguments[4] = colour->b;
    report.crc = razer_calculate_crc(&report);
    retval = razer_set_report(usb_dev, &report);
    return retval;
}


/**
 * Write device file "set_key_row"
 *
 * Writes the colour segments on the mouse.
 */
static ssize_t razer_attr_write_set_key_row(struct device *dev, struct device_attribute *attr, const char *buf, size_t count)
{
    size_t offset = 0;
    struct usb_interface *intf = to_usb_interface(dev->parent);
    struct usb_device *usb_dev = interface_to_usbdev(intf);
    size_t buf_size = RAZER_MAMBA_ROW_LEN * 3;

    if(count < buf_size) {
        printk(KERN_ALERT "Wrong Amount of RGB data provided: %d of %d\n",(int)(count-offset), (int)buf_size);
        return -EINVAL;
    }
    razer_set_key_row(usb_dev, (unsigned char*)&buf[0]);
    return count;
}


/**
 * Read device file "get_battery"
 *
 * Returns an integer which needs to be scaled from 0-255 -> 0-100
 */
static ssize_t razer_attr_read_get_battery(struct device *dev, struct device_attribute *attr, char *buf)
{
    struct usb_interface *intf = to_usb_interface(dev->parent);
    struct usb_device *usb_dev = interface_to_usbdev(intf);

    int battery_level = razer_get_battery_level(usb_dev);
    return sprintf(buf, "%d\n", battery_level);
}


/**
 * Read device file "is_charging"
 *
 * Returns 0 when not charging, 1 when charging
 */
static ssize_t razer_attr_read_is_charging(struct device *dev, struct device_attribute *attr, char *buf)
{
    struct usb_interface *intf = to_usb_interface(dev->parent);
    struct usb_device *usb_dev = interface_to_usbdev(intf);

    int battery_level = razer_is_charging(usb_dev);

    return sprintf(buf, "%d\n", battery_level);
}


/**
 * Write device file "mode_custom"
 *
 * Sets the mouse to custom mode whenever the file is written to
 */
static ssize_t razer_attr_write_mode_custom(struct device *dev, struct device_attribute *attr, const char *buf, size_t count)
{
    struct usb_interface *intf = to_usb_interface(dev->parent);
    struct usb_device *usb_dev = interface_to_usbdev(intf);
    // TODO Look for reset
    //razer_reset(usb_dev);
    razer_set_custom_mode(usb_dev);
    return count;
}






/**
 * Write device file "mode_logo"
 *
 * When 1 is written the logo lights up, 0 and its turns off
 */
static ssize_t razer_attr_write_mode_logo(struct device *dev, struct device_attribute *attr, const char *buf, size_t count)
{
    struct usb_interface *intf = to_usb_interface(dev->parent);
    struct usb_device *usb_dev = interface_to_usbdev(intf);
    int temp = simple_strtoul(buf, NULL, 10);

    if(temp == 1 || temp == 0)
    {
        razer_set_logo_mode(usb_dev, temp);
    }

    return count;
}

/**
 * Read device file "mode_logo"
 *
 * Returns a string
 */
static ssize_t razer_attr_read_mode_logo(struct device *dev, struct device_attribute *attr, char *buf)
{
    struct usb_interface *intf = to_usb_interface(dev->parent);
    struct usb_device *usb_dev = interface_to_usbdev(intf);

    int logo_mode = razer_get_logo_mode(usb_dev);
    return sprintf(buf, "%d\n", logo_mode);
}






/**
 * Write device file "mode_wave"
 *
 * When 1 is written (as a character, 0x31) the wave effect is displayed moving up the mouse
 * if 2 is written (0x32) then the wave effect goes down
 */
static ssize_t razer_attr_write_mode_wave(struct device *dev, struct device_attribute *attr, const char *buf, size_t count)
{
    struct usb_interface *intf = to_usb_interface(dev->parent);
    struct usb_device *usb_dev = interface_to_usbdev(intf);
    int temp = simple_strtoul(buf, NULL, 10);

    if(temp == 1 || temp == 2)
    {
        razer_set_wave_mode(usb_dev, temp);
    }

    return count;
}

/**
 * Write device file "mode_static"
 *
 * Set the mouse to static mode when 3 RGB bytes are written
 */
static ssize_t razer_attr_write_mode_static(struct device *dev, struct device_attribute *attr, const char *buf, size_t count)
{
    struct usb_interface *intf = to_usb_interface(dev->parent);
    struct usb_device *usb_dev = interface_to_usbdev(intf);

    if(count == 3)
    {
        razer_set_static_mode(usb_dev, (struct razer_rgb*)&buf[0]);
    }

    return count;
}

/**
 * Write device file "mode_spectrum"
 *
 * Spectrum effect mode is activated whenever the file is written to
 */
static ssize_t razer_attr_write_mode_spectrum(struct device *dev, struct device_attribute *attr, const char *buf, size_t count)
{
    struct usb_interface *intf = to_usb_interface(dev->parent);
    struct usb_device *usb_dev = interface_to_usbdev(intf);
    razer_set_spectrum_mode(usb_dev);
    return count;
}

/**
 * Write device file "mode_reactive"
 *
 * Sets reactive mode when this file is written to. A speed byte and 3 RGB bytes should be written
 */
static ssize_t razer_attr_write_mode_reactive(struct device *dev, struct device_attribute *attr, const char *buf, size_t count)
{
    struct usb_interface *intf = to_usb_interface(dev->parent);
    struct usb_device *usb_dev = interface_to_usbdev(intf);
    if(count == 4)
    {
        unsigned char speed = (unsigned char)buf[0];
        razer_set_reactive_mode(usb_dev, (struct razer_rgb*)&buf[1], speed);
    } else
    {
        printk(KERN_WARNING "razermouse: Wrong number of bytes passed in for reactive effect mode. Got %d bytes\n", (int)count);
    }
    return count;
}

/**
 * Write device file "mode_breath"
 *
 * Sets breathing mode by writing 1, 3 or 6 bytes
 */
static ssize_t razer_attr_write_mode_breath(struct device *dev, struct device_attribute *attr, const char *buf, size_t count)
{
    struct usb_interface *intf = to_usb_interface(dev->parent);
    struct usb_device *usb_dev = interface_to_usbdev(intf);

    const char *alt_buf[6] = { 0 };

    if(count == 3)
    {
        // Single colour mode
        razer_set_breath_mode(usb_dev, 0x01, (struct razer_rgb*)&buf[0], (struct razer_rgb*)&alt_buf[3]);
    } else if(count == 6)
    {
        // Dual colour mode
        razer_set_breath_mode(usb_dev, 0x02, (struct razer_rgb*)&buf[0], (struct razer_rgb*)&buf[3]);
    } else
    {
        // "Random" colour mode
        razer_set_breath_mode(usb_dev, 0x03, (struct razer_rgb*)&alt_buf[0], (struct razer_rgb*)&alt_buf[3]);
    }
    return count;
}

/**
 * Write device file "set_wireless_brightness"
 *
 * Sets the brightness to the ASCII number written to this file.
 */
static ssize_t razer_attr_write_set_brightness(struct device *dev, struct device_attribute *attr, const char *buf, size_t count)
{
    struct usb_interface *intf = to_usb_interface(dev->parent);
    struct usb_device *usb_dev = interface_to_usbdev(intf);

    int brightness = simple_strtoul(buf, NULL, 10);
    razer_set_brightness(usb_dev, (unsigned char)brightness);
    return count;
}

/**
 * Write device file "set_low_battery_threshold"
 *
 * Sets the low battery blink threshold to the ASCII number written to this file.
 */
static ssize_t razer_attr_write_set_low_battery_threshold(struct device *dev, struct device_attribute *attr, const char *buf, size_t count)
{
    struct usb_interface *intf = to_usb_interface(dev->parent);
    struct usb_device *usb_dev = interface_to_usbdev(intf);

    int threshold = simple_strtoul(buf, NULL, 10);
    razer_set_low_battery_threshold(usb_dev, (unsigned char)threshold);
    return count;
}

/**
 * Write device file "set_idle_time"
 *
 * Sets the idle time to the ASCII number written to this file.
 */
static ssize_t razer_attr_write_set_idle_time(struct device *dev, struct device_attribute *attr, const char *buf, size_t count)
{
    struct usb_interface *intf = to_usb_interface(dev->parent);
    struct usb_device *usb_dev = interface_to_usbdev(intf);

    unsigned short idle_time = simple_strtoul(buf, NULL, 10);
    razer_set_idle_time(usb_dev, idle_time);
    return count;
}

/**
 * Write device file "set_mouse_dpi"
 *
 * Sets the mouse DPI to the unsigned short integer written to this file.
 */
static ssize_t razer_attr_write_set_mouse_dpi(struct device *dev, struct device_attribute *attr, const char *buf, size_t count)
{
    struct usb_interface *intf = to_usb_interface(dev->parent);
    struct usb_device *usb_dev = interface_to_usbdev(intf);
    unsigned short dpi_x;
    unsigned short dpi_y;

    // razer_set_breath_mode(usb_dev, 0x01, (struct razer_rgb*)&buf[0], (struct razer_rgb*)&alt_buf[3]);
    if(count == 2)
    {

        dpi_x = (buf[0] << 8) | (buf[1] & 0xFF);

        razer_set_mouse_dpi(usb_dev, dpi_x, dpi_x);
    } else if(count == 4)
    {
        dpi_x = (buf[0] << 8) | (buf[1] & 0xFF); // Apparently the char buffer is rubbish, as buf[1] somehow can equal FFFFFF80????
        dpi_y = (buf[2] << 8) | (buf[3] & 0xFF);

        razer_set_mouse_dpi(usb_dev, dpi_x, dpi_y);
    } else
    {
        printk(KERN_WARNING "razermouse: Unknown DPI setting to X:1500 Y:1500\n");
        razer_set_mouse_dpi(usb_dev, 1500, 1500);
    }

    return count;
}

/**
 * Write device file "set_charging_effect"
 *
 * Sets charging effect.
 */
static ssize_t razer_attr_write_set_charging_effect(struct device *dev, struct device_attribute *attr, const char *buf, size_t count)
{
    struct usb_interface *intf = to_usb_interface(dev->parent);
    struct usb_device *usb_dev = interface_to_usbdev(intf);

    if(count == 1)
    {
        razer_set_charging_effect(usb_dev, buf[0]);
    } else
    {
        printk(KERN_WARNING "razermouse: Incorrect number of bytes for setting the charging effect. Defaulting to 0x01\n");
        razer_set_charging_effect(usb_dev, 0x01);
    }
    return count;
}

/**
 * Write device file "set_charging_colour"
 *
 * Sets charging colour using 3 RGB bytes
 */
static ssize_t razer_attr_write_set_charging_colour(struct device *dev, struct device_attribute *attr, const char *buf, size_t count)
{
    struct usb_interface *intf = to_usb_interface(dev->parent);
    struct usb_device *usb_dev = interface_to_usbdev(intf);

    const char alt_buf[3] = { 0xFF, 0x00, 0x00 };

    if(count == 3)
    {
        razer_set_charging_colour(usb_dev, (struct razer_rgb*)&buf[0]);
    } else
    {
        printk(KERN_WARNING "razermouse: Wrong number of bytes setting charging colour. Defaulting to red (FF0000)\n");
        razer_set_charging_colour(usb_dev, (struct razer_rgb*)&alt_buf[0]);
    }
    return count;
}

/**
 * Read device file "get_serial"
 *
 * Returns a string
 */
static ssize_t razer_attr_read_get_serial(struct device *dev, struct device_attribute *attr, char *buf)
{
    char serial_string[100] = ""; // Cant be longer than this as report length is 90

    struct usb_interface *intf = to_usb_interface(dev->parent);
    struct usb_device *usb_dev = interface_to_usbdev(intf);

    razer_get_serial(usb_dev, &serial_string[0]);
    return sprintf(buf, "%s\n", &serial_string[0]);
}

/**
 * Read device file "device_type"
 *
 * Returns friendly string of device type
 */
static ssize_t razer_attr_read_device_type(struct device *dev, struct device_attribute *attr,
                char *buf)
{
    struct usb_interface *intf = to_usb_interface(dev->parent);
    struct usb_device *usb_dev = interface_to_usbdev(intf);
    
    int write_count = 0;

    if(usb_dev->descriptor.idProduct == USB_DEVICE_ID_RAZER_MAMBA)
    {
        sprintf(buf, "Razer Mamba\n");
    } else if (usb_dev->descriptor.idProduct == USB_DEVICE_ID_RAZER_ABYSSUS) {
        sprintf(buf, "Razer Abyssus\n");
    } else {
        sprintf(buf, "Unknown\n");
    }

    return write_count;
}

<<<<<<< HEAD


/**
 * Read device file "macro_mode"
 *
 * Returns a string
 */
static ssize_t razer_attr_read_set_brightness(struct device *dev, struct device_attribute *attr, char *buf)
{
    struct usb_interface *intf = to_usb_interface(dev->parent);
    struct usb_device *usb_dev = interface_to_usbdev(intf);

    int brightness = razer_get_brightness(usb_dev);
    return sprintf(buf, "%d\n", brightness);
}



/**
 * Read device file "get_firmware_version"
 *
 * Returns a string
 */
static ssize_t razer_attr_read_get_firmware_version(struct device *dev, struct device_attribute *attr, char *buf)
{
    char fw_string[100] = ""; // Cant be longer than this as report length is 90
    struct usb_interface *intf = to_usb_interface(dev->parent);
    struct usb_device *usb_dev = interface_to_usbdev(intf);

    razer_get_firmware_version(usb_dev, &fw_string[0]);
    return sprintf(buf, "%s\n", &fw_string[0]);
}




=======
>>>>>>> eb274b7f
/**
 * Set up the device driver files
 *
 * Read-only is  0444
 * Write-only is 0220
 * Read/write is 0664
 */
<<<<<<< HEAD
static DEVICE_ATTR(set_brightness, 0660, razer_attr_read_set_brightness, razer_attr_write_set_brightness);

static DEVICE_ATTR(get_firmware_version,      0444, razer_attr_read_get_firmware_version, NULL);
static DEVICE_ATTR(device_type,               0444, razer_attr_read_device_type,          NULL);
static DEVICE_ATTR(get_battery,               0444, razer_attr_read_get_battery,          NULL);
static DEVICE_ATTR(get_serial,                0444, razer_attr_read_get_serial,           NULL);
static DEVICE_ATTR(is_charging,               0444, razer_attr_read_is_charging,          NULL);
=======
static DEVICE_ATTR(mode_logo,                 0660, razer_attr_read_mode_logo, razer_attr_write_mode_logo);

static DEVICE_ATTR(device_type,               0444, razer_attr_read_device_type, NULL);
static DEVICE_ATTR(get_battery,               0444, razer_attr_read_get_battery, NULL);
static DEVICE_ATTR(get_serial,                0444, razer_attr_read_get_serial,  NULL);
static DEVICE_ATTR(is_charging,               0444, razer_attr_read_is_charging, NULL);

>>>>>>> eb274b7f
static DEVICE_ATTR(mode_custom,               0220, NULL, razer_attr_write_mode_custom);
static DEVICE_ATTR(mode_static,               0220, NULL, razer_attr_write_mode_static);
static DEVICE_ATTR(mode_wave,                 0220, NULL, razer_attr_write_mode_wave);
static DEVICE_ATTR(mode_spectrum,             0220, NULL, razer_attr_write_mode_spectrum);
static DEVICE_ATTR(mode_reactive,             0220, NULL, razer_attr_write_mode_reactive);
static DEVICE_ATTR(mode_breath,               0220, NULL, razer_attr_write_mode_breath);
static DEVICE_ATTR(set_key_row,               0220, NULL, razer_attr_write_set_key_row);
static DEVICE_ATTR(set_low_battery_threshold, 0220, NULL, razer_attr_write_set_low_battery_threshold);
static DEVICE_ATTR(set_idle_time,             0220, NULL, razer_attr_write_set_idle_time);
static DEVICE_ATTR(set_mouse_dpi,             0220, NULL, razer_attr_write_set_mouse_dpi);
static DEVICE_ATTR(set_charging_effect,       0220, NULL, razer_attr_write_set_charging_effect);
static DEVICE_ATTR(set_charging_colour,       0220, NULL, razer_attr_write_set_charging_colour);


/**
 * Get raw event from the keyboard
 *
 * Useful if the keyboard's 2 keyboard devices are binded then keypress's can be
 * monitored and used.
 */
static int razer_raw_event(struct hid_device *hdev, struct hid_report *report, u8 *data, int size)
{
    //struct usb_interface *intf = to_usb_interface(hdev->dev.parent);
    //struct razer_mouse_device *widow = hid_get_drvdata(hdev);

    //if (intf->cur_altsetting->desc.bInterfaceProtocol != USB_INTERFACE_PROTOCOL_MOUSE)
    //    return 0;

    return 0;
}


/**
 * Probe method is ran whenever a device is binded to the driver
 *
 * TODO remove goto's
 */
static int razer_mouse_probe(struct hid_device *hdev, const struct hid_device_id *id)
{
    int retval;
    struct usb_interface *intf = to_usb_interface(hdev->dev.parent);
    struct usb_device *usb_dev = interface_to_usbdev(intf);
    struct razer_mouse_device *dev = NULL;

    dev = kzalloc(sizeof(struct razer_mouse_device), GFP_KERNEL);
    if(dev == NULL) {
        dev_err(&intf->dev, "out of memory\n");
        retval = -ENOMEM;
        goto exit;
    }
<<<<<<< HEAD

	retval = device_create_file(&hdev->dev, &dev_attr_get_firmware_version);
    if (retval)
        goto exit_free;
    retval = device_create_file(&hdev->dev, &dev_attr_get_battery);
    if (retval)
        goto exit_free;
    retval = device_create_file(&hdev->dev, &dev_attr_get_serial);
    if (retval)
        goto exit_free;
    retval = device_create_file(&hdev->dev, &dev_attr_device_type);
    if (retval)
        goto exit_free;
    retval = device_create_file(&hdev->dev, &dev_attr_is_charging);
    if (retval)
        goto exit_free;
    retval = device_create_file(&hdev->dev, &dev_attr_set_key_row);
    if (retval)
        goto exit_free;
    retval = device_create_file(&hdev->dev, &dev_attr_set_brightness);
    if (retval)
        goto exit_free;
    retval = device_create_file(&hdev->dev, &dev_attr_set_low_battery_threshold);
    if (retval)
        goto exit_free;
    retval = device_create_file(&hdev->dev, &dev_attr_set_idle_time);
    if (retval)
        goto exit_free;
    retval = device_create_file(&hdev->dev, &dev_attr_set_mouse_dpi);
    if (retval)
        goto exit_free;
    retval = device_create_file(&hdev->dev, &dev_attr_set_charging_effect);
    if (retval)
        goto exit_free;
    retval = device_create_file(&hdev->dev, &dev_attr_set_charging_colour);
    if (retval)
        goto exit_free;
    retval = device_create_file(&hdev->dev, &dev_attr_mode_static);
    if (retval)
        goto exit_free;
    retval = device_create_file(&hdev->dev, &dev_attr_mode_wave);
    if (retval)
        goto exit_free;
    retval = device_create_file(&hdev->dev, &dev_attr_mode_custom);
    if (retval)
        goto exit_free;
    retval = device_create_file(&hdev->dev, &dev_attr_mode_spectrum);
    if (retval)
        goto exit_free;
    retval = device_create_file(&hdev->dev, &dev_attr_mode_reactive);
    if (retval)
        goto exit_free;
    retval = device_create_file(&hdev->dev, &dev_attr_mode_breath);
    if (retval)
        goto exit_free;
=======
    
    retval = device_create_file(&hdev->dev, &dev_attr_device_type);
    if (retval)
        goto exit_free;
    
    if(usb_dev->descriptor.idProduct == USB_DEVICE_ID_RAZER_MAMBA)
    {
        retval = device_create_file(&hdev->dev, &dev_attr_get_battery);
        if (retval)
            goto exit_free;
        retval = device_create_file(&hdev->dev, &dev_attr_get_serial);
        if (retval)
            goto exit_free;
        retval = device_create_file(&hdev->dev, &dev_attr_is_charging);
        if (retval)
            goto exit_free;
        retval = device_create_file(&hdev->dev, &dev_attr_set_key_row);
        if (retval)
            goto exit_free;
        retval = device_create_file(&hdev->dev, &dev_attr_set_wireless_brightness);
        if (retval)
            goto exit_free;
        retval = device_create_file(&hdev->dev, &dev_attr_set_low_battery_threshold);
        if (retval)
            goto exit_free;
        retval = device_create_file(&hdev->dev, &dev_attr_set_idle_time);
        if (retval)
            goto exit_free;
        retval = device_create_file(&hdev->dev, &dev_attr_set_mouse_dpi);
        if (retval)
            goto exit_free;
        retval = device_create_file(&hdev->dev, &dev_attr_set_charging_effect);
        if (retval)
            goto exit_free;
        retval = device_create_file(&hdev->dev, &dev_attr_set_charging_colour);
        if (retval)
            goto exit_free;
        retval = device_create_file(&hdev->dev, &dev_attr_mode_static);
        if (retval)
            goto exit_free;
        retval = device_create_file(&hdev->dev, &dev_attr_mode_wave);
        if (retval)
            goto exit_free;
        retval = device_create_file(&hdev->dev, &dev_attr_mode_custom);
        if (retval)
            goto exit_free;
        retval = device_create_file(&hdev->dev, &dev_attr_mode_spectrum);
        if (retval)
            goto exit_free;
        retval = device_create_file(&hdev->dev, &dev_attr_mode_reactive);
        if (retval)
            goto exit_free;
        retval = device_create_file(&hdev->dev, &dev_attr_mode_breath);
        if (retval)
            goto exit_free;
    } else if(usb_dev->descriptor.idProduct == USB_DEVICE_ID_RAZER_ABYSSUS)
    {
        retval = device_create_file(&hdev->dev, &dev_attr_mode_logo);
        if (retval)
            goto exit_free;
    }
>>>>>>> eb274b7f

    hid_set_drvdata(hdev, dev);

    retval = hid_parse(hdev);
    if(retval)    {
        hid_err(hdev, "parse failed\n");
        goto exit_free;
    }
    retval = hid_hw_start(hdev, HID_CONNECT_DEFAULT);
    if (retval) {
        hid_err(hdev, "hw start failed\n");
        goto exit_free;
    }

    //razer_reset(usb_dev);
    //razer_activate_macro_keys(usb_dev);
    //msleep(3000);
    return 0;
exit:
    return retval;
exit_free:
    kfree(dev);
    return retval;
}


/**
 * Unbind function
 */
static void razer_mouse_disconnect(struct hid_device *hdev)
{
    struct razer_mouse_device *dev;
    struct usb_interface *intf = to_usb_interface(hdev->dev.parent);
    struct usb_device *usb_dev = interface_to_usbdev(intf);

    dev = hid_get_drvdata(hdev);

<<<<<<< HEAD
	device_remove_file(&hdev->dev, &dev_attr_get_firmware_version);
    device_remove_file(&hdev->dev, &dev_attr_get_battery);
    device_remove_file(&hdev->dev, &dev_attr_get_serial);
    device_remove_file(&hdev->dev, &dev_attr_is_charging);
    device_remove_file(&hdev->dev, &dev_attr_set_key_row);
    device_remove_file(&hdev->dev, &dev_attr_set_brightness);
    device_remove_file(&hdev->dev, &dev_attr_set_low_battery_threshold);
    device_remove_file(&hdev->dev, &dev_attr_set_idle_time);
    device_remove_file(&hdev->dev, &dev_attr_set_mouse_dpi);
    device_remove_file(&hdev->dev, &dev_attr_set_charging_effect);
    device_remove_file(&hdev->dev, &dev_attr_set_charging_colour);
    device_remove_file(&hdev->dev, &dev_attr_mode_custom);
    device_remove_file(&hdev->dev, &dev_attr_mode_static);
    device_remove_file(&hdev->dev, &dev_attr_mode_wave);
    device_remove_file(&hdev->dev, &dev_attr_mode_spectrum);
    device_remove_file(&hdev->dev, &dev_attr_mode_reactive);
    device_remove_file(&hdev->dev, &dev_attr_mode_breath);
=======
>>>>>>> eb274b7f
    device_remove_file(&hdev->dev, &dev_attr_device_type);

    if(usb_dev->descriptor.idProduct == USB_DEVICE_ID_RAZER_MAMBA)
    {
        device_remove_file(&hdev->dev, &dev_attr_get_battery);
        device_remove_file(&hdev->dev, &dev_attr_get_serial);
        device_remove_file(&hdev->dev, &dev_attr_is_charging);
        device_remove_file(&hdev->dev, &dev_attr_set_key_row);
        device_remove_file(&hdev->dev, &dev_attr_set_wireless_brightness);
        device_remove_file(&hdev->dev, &dev_attr_set_low_battery_threshold);
        device_remove_file(&hdev->dev, &dev_attr_set_idle_time);
        device_remove_file(&hdev->dev, &dev_attr_set_mouse_dpi);
        device_remove_file(&hdev->dev, &dev_attr_set_charging_effect);
        device_remove_file(&hdev->dev, &dev_attr_set_charging_colour);
        device_remove_file(&hdev->dev, &dev_attr_mode_custom);
        device_remove_file(&hdev->dev, &dev_attr_mode_static);
        device_remove_file(&hdev->dev, &dev_attr_mode_wave);
        device_remove_file(&hdev->dev, &dev_attr_mode_spectrum);
        device_remove_file(&hdev->dev, &dev_attr_mode_reactive);
        device_remove_file(&hdev->dev, &dev_attr_mode_breath);
    } else if (usb_dev->descriptor.idProduct == USB_DEVICE_ID_RAZER_ABYSSUS) {
        device_remove_file(&hdev->dev, &dev_attr_mode_logo);
    }
    

    hid_hw_stop(hdev);
    kfree(dev);
    dev_info(&intf->dev, "Razer Device disconnected\n");
}


/**
 * Device ID mapping table
 */
static const struct hid_device_id razer_devices[] = {
    { HID_USB_DEVICE(USB_VENDOR_ID_RAZER,USB_DEVICE_ID_RAZER_MAMBA) },
    { HID_USB_DEVICE(USB_VENDOR_ID_RAZER,USB_DEVICE_ID_RAZER_ABYSSUS) },
    { }
};

MODULE_DEVICE_TABLE(hid, razer_devices);


/**
 * Describes the contents of the driver
 */
static struct hid_driver razer_mouse_driver = {
    .name      = "razermouse",
    .id_table  = razer_devices,
    .probe     = razer_mouse_probe,
    .remove    = razer_mouse_disconnect,
    .raw_event = razer_raw_event
};

module_hid_driver(razer_mouse_driver);<|MERGE_RESOLUTION|>--- conflicted
+++ resolved
@@ -779,6 +779,7 @@
     return count;
 }
 
+
 /**
  * Write device file "mode_static"
  *
@@ -797,6 +798,7 @@
     return count;
 }
 
+
 /**
  * Write device file "mode_spectrum"
  *
@@ -809,6 +811,7 @@
     razer_set_spectrum_mode(usb_dev);
     return count;
 }
+
 
 /**
  * Write device file "mode_reactive"
@@ -830,6 +833,7 @@
     return count;
 }
 
+
 /**
  * Write device file "mode_breath"
  *
@@ -858,6 +862,7 @@
     return count;
 }
 
+
 /**
  * Write device file "set_wireless_brightness"
  *
@@ -873,6 +878,7 @@
     return count;
 }
 
+
 /**
  * Write device file "set_low_battery_threshold"
  *
@@ -888,6 +894,7 @@
     return count;
 }
 
+
 /**
  * Write device file "set_idle_time"
  *
@@ -903,6 +910,7 @@
     return count;
 }
 
+
 /**
  * Write device file "set_mouse_dpi"
  *
@@ -937,6 +945,7 @@
     return count;
 }
 
+
 /**
  * Write device file "set_charging_effect"
  *
@@ -958,6 +967,7 @@
     return count;
 }
 
+
 /**
  * Write device file "set_charging_colour"
  *
@@ -981,6 +991,7 @@
     return count;
 }
 
+
 /**
  * Read device file "get_serial"
  *
@@ -996,6 +1007,7 @@
     razer_get_serial(usb_dev, &serial_string[0]);
     return sprintf(buf, "%s\n", &serial_string[0]);
 }
+
 
 /**
  * Read device file "device_type"
@@ -1022,8 +1034,6 @@
     return write_count;
 }
 
-<<<<<<< HEAD
-
 
 /**
  * Read device file "macro_mode"
@@ -1057,10 +1067,6 @@
 }
 
 
-
-
-=======
->>>>>>> eb274b7f
 /**
  * Set up the device driver files
  *
@@ -1068,7 +1074,7 @@
  * Write-only is 0220
  * Read/write is 0664
  */
-<<<<<<< HEAD
+static DEVICE_ATTR(mode_logo,                 0660, razer_attr_read_mode_logo, razer_attr_write_mode_logo);
 static DEVICE_ATTR(set_brightness, 0660, razer_attr_read_set_brightness, razer_attr_write_set_brightness);
 
 static DEVICE_ATTR(get_firmware_version,      0444, razer_attr_read_get_firmware_version, NULL);
@@ -1076,15 +1082,7 @@
 static DEVICE_ATTR(get_battery,               0444, razer_attr_read_get_battery,          NULL);
 static DEVICE_ATTR(get_serial,                0444, razer_attr_read_get_serial,           NULL);
 static DEVICE_ATTR(is_charging,               0444, razer_attr_read_is_charging,          NULL);
-=======
-static DEVICE_ATTR(mode_logo,                 0660, razer_attr_read_mode_logo, razer_attr_write_mode_logo);
-
-static DEVICE_ATTR(device_type,               0444, razer_attr_read_device_type, NULL);
-static DEVICE_ATTR(get_battery,               0444, razer_attr_read_get_battery, NULL);
-static DEVICE_ATTR(get_serial,                0444, razer_attr_read_get_serial,  NULL);
-static DEVICE_ATTR(is_charging,               0444, razer_attr_read_is_charging, NULL);
-
->>>>>>> eb274b7f
+
 static DEVICE_ATTR(mode_custom,               0220, NULL, razer_attr_write_mode_custom);
 static DEVICE_ATTR(mode_static,               0220, NULL, razer_attr_write_mode_static);
 static DEVICE_ATTR(mode_wave,                 0220, NULL, razer_attr_write_mode_wave);
@@ -1135,67 +1133,14 @@
         retval = -ENOMEM;
         goto exit;
     }
-<<<<<<< HEAD
-
+
+    
 	retval = device_create_file(&hdev->dev, &dev_attr_get_firmware_version);
-    if (retval)
-        goto exit_free;
-    retval = device_create_file(&hdev->dev, &dev_attr_get_battery);
-    if (retval)
-        goto exit_free;
-    retval = device_create_file(&hdev->dev, &dev_attr_get_serial);
     if (retval)
         goto exit_free;
     retval = device_create_file(&hdev->dev, &dev_attr_device_type);
     if (retval)
         goto exit_free;
-    retval = device_create_file(&hdev->dev, &dev_attr_is_charging);
-    if (retval)
-        goto exit_free;
-    retval = device_create_file(&hdev->dev, &dev_attr_set_key_row);
-    if (retval)
-        goto exit_free;
-    retval = device_create_file(&hdev->dev, &dev_attr_set_brightness);
-    if (retval)
-        goto exit_free;
-    retval = device_create_file(&hdev->dev, &dev_attr_set_low_battery_threshold);
-    if (retval)
-        goto exit_free;
-    retval = device_create_file(&hdev->dev, &dev_attr_set_idle_time);
-    if (retval)
-        goto exit_free;
-    retval = device_create_file(&hdev->dev, &dev_attr_set_mouse_dpi);
-    if (retval)
-        goto exit_free;
-    retval = device_create_file(&hdev->dev, &dev_attr_set_charging_effect);
-    if (retval)
-        goto exit_free;
-    retval = device_create_file(&hdev->dev, &dev_attr_set_charging_colour);
-    if (retval)
-        goto exit_free;
-    retval = device_create_file(&hdev->dev, &dev_attr_mode_static);
-    if (retval)
-        goto exit_free;
-    retval = device_create_file(&hdev->dev, &dev_attr_mode_wave);
-    if (retval)
-        goto exit_free;
-    retval = device_create_file(&hdev->dev, &dev_attr_mode_custom);
-    if (retval)
-        goto exit_free;
-    retval = device_create_file(&hdev->dev, &dev_attr_mode_spectrum);
-    if (retval)
-        goto exit_free;
-    retval = device_create_file(&hdev->dev, &dev_attr_mode_reactive);
-    if (retval)
-        goto exit_free;
-    retval = device_create_file(&hdev->dev, &dev_attr_mode_breath);
-    if (retval)
-        goto exit_free;
-=======
-    
-    retval = device_create_file(&hdev->dev, &dev_attr_device_type);
-    if (retval)
-        goto exit_free;
     
     if(usb_dev->descriptor.idProduct == USB_DEVICE_ID_RAZER_MAMBA)
     {
@@ -1211,7 +1156,7 @@
         retval = device_create_file(&hdev->dev, &dev_attr_set_key_row);
         if (retval)
             goto exit_free;
-        retval = device_create_file(&hdev->dev, &dev_attr_set_wireless_brightness);
+        retval = device_create_file(&hdev->dev, &dev_attr_set_brightness);
         if (retval)
             goto exit_free;
         retval = device_create_file(&hdev->dev, &dev_attr_set_low_battery_threshold);
@@ -1253,7 +1198,6 @@
         if (retval)
             goto exit_free;
     }
->>>>>>> eb274b7f
 
     hid_set_drvdata(hdev, dev);
 
@@ -1291,26 +1235,6 @@
 
     dev = hid_get_drvdata(hdev);
 
-<<<<<<< HEAD
-	device_remove_file(&hdev->dev, &dev_attr_get_firmware_version);
-    device_remove_file(&hdev->dev, &dev_attr_get_battery);
-    device_remove_file(&hdev->dev, &dev_attr_get_serial);
-    device_remove_file(&hdev->dev, &dev_attr_is_charging);
-    device_remove_file(&hdev->dev, &dev_attr_set_key_row);
-    device_remove_file(&hdev->dev, &dev_attr_set_brightness);
-    device_remove_file(&hdev->dev, &dev_attr_set_low_battery_threshold);
-    device_remove_file(&hdev->dev, &dev_attr_set_idle_time);
-    device_remove_file(&hdev->dev, &dev_attr_set_mouse_dpi);
-    device_remove_file(&hdev->dev, &dev_attr_set_charging_effect);
-    device_remove_file(&hdev->dev, &dev_attr_set_charging_colour);
-    device_remove_file(&hdev->dev, &dev_attr_mode_custom);
-    device_remove_file(&hdev->dev, &dev_attr_mode_static);
-    device_remove_file(&hdev->dev, &dev_attr_mode_wave);
-    device_remove_file(&hdev->dev, &dev_attr_mode_spectrum);
-    device_remove_file(&hdev->dev, &dev_attr_mode_reactive);
-    device_remove_file(&hdev->dev, &dev_attr_mode_breath);
-=======
->>>>>>> eb274b7f
     device_remove_file(&hdev->dev, &dev_attr_device_type);
 
     if(usb_dev->descriptor.idProduct == USB_DEVICE_ID_RAZER_MAMBA)
@@ -1319,7 +1243,7 @@
         device_remove_file(&hdev->dev, &dev_attr_get_serial);
         device_remove_file(&hdev->dev, &dev_attr_is_charging);
         device_remove_file(&hdev->dev, &dev_attr_set_key_row);
-        device_remove_file(&hdev->dev, &dev_attr_set_wireless_brightness);
+        device_remove_file(&hdev->dev, &dev_attr_set_brightness);
         device_remove_file(&hdev->dev, &dev_attr_set_low_battery_threshold);
         device_remove_file(&hdev->dev, &dev_attr_set_idle_time);
         device_remove_file(&hdev->dev, &dev_attr_set_mouse_dpi);
