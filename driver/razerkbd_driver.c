--- conflicted
+++ resolved
@@ -262,7 +262,6 @@
 
     char *device_type;
 
-<<<<<<< HEAD
     switch (usb_dev->descriptor.idProduct) {
     case USB_DEVICE_ID_RAZER_NOSTROMO:
         device_type = "Razer Nostromo\n";
@@ -272,6 +271,10 @@
         device_type = "Razer Orbweaver\n";
         break;
 
+    case USB_DEVICE_ID_RAZER_ORBWEAVER_CHROMA:
+        device_type = "Razer Orbweaver Chroma\n";
+        break;
+
     case USB_DEVICE_ID_RAZER_BLACKWIDOW_ORIGINAL:
         device_type = "Razer BlackWidow Classic\n";
         break;
@@ -361,111 +364,6 @@
         break;
     default:
         device_type = "Unknown Device\n";
-=======
-    switch (usb_dev->descriptor.idProduct)
-    {
-        case USB_DEVICE_ID_RAZER_NOSTROMO:
-            device_type = "Razer Nostromo\n";
-            break;
-
-        case USB_DEVICE_ID_RAZER_ORBWEAVER:
-            device_type = "Razer Orbweaver\n";
-            break;
-
-        case USB_DEVICE_ID_RAZER_ORBWEAVER_CHROMA:
-            device_type = "Razer Orbweaver Chroma\n";
-            break;
-
-        case USB_DEVICE_ID_RAZER_BLACKWIDOW_ORIGINAL:
-            device_type = "Razer BlackWidow Classic\n";
-            break;
-
-        case USB_DEVICE_ID_RAZER_BLACKWIDOW_ORIGINAL_ALT:
-            device_type = "Razer BlackWidow Classic (Alternate)\n";
-            break;
-
-        case USB_DEVICE_ID_RAZER_BLACKWIDOW_ULTIMATE_2012:
-            device_type = "Razer BlackWidow Ultimate 2012\n";
-            break;
-
-        case USB_DEVICE_ID_RAZER_BLACKWIDOW_ULTIMATE_2013:
-            device_type = "Razer BlackWidow Ultimate 2013\n";
-            break;
-            
-        case USB_DEVICE_ID_RAZER_BLACKWIDOW_ULTIMATE_2016:
-            device_type = "Razer BlackWidow Ultimate 2016\n";
-            break;
-            
-        case USB_DEVICE_ID_RAZER_BLACKWIDOW_X_ULTIMATE:
-            device_type = "Razer BlackWidow X Ultimate\n";
-            break;
-
-        case USB_DEVICE_ID_RAZER_BLADE_STEALTH:
-            device_type = "Razer Blade Stealth\n";
-            break;
-
-        case USB_DEVICE_ID_RAZER_BLADE_STEALTH_LATE_2016:
-            device_type = "Razer Blade Stealth (Late 2016)\n";
-            break;
-        
-        case USB_DEVICE_ID_RAZER_BLADE_QHD:
-            device_type = "Razer Blade Stealth (QHD)\n";
-            break;
-        
-        case USB_DEVICE_ID_RAZER_BLADE_PRO_LATE_2016:
-            device_type = "Razer Blade Pro (Late 2016)\n";
-            break;
-        
-        case USB_DEVICE_ID_RAZER_BLADE_LATE_2016:
-            device_type = "Razer Blade (Late 2016)\n";
-            break;
- 
-        case USB_DEVICE_ID_RAZER_TARTARUS_CHROMA:
-            device_type = "Razer Tartarus Chroma\n";
-            break;
-            
-        case USB_DEVICE_ID_RAZER_BLACKWIDOW_OVERWATCH:
-            device_type = "Razer BlackWidow Chroma (Overwatch)\n";
-            break;
-
-        case USB_DEVICE_ID_RAZER_BLACKWIDOW_CHROMA:
-            device_type = "Razer BlackWidow Chroma\n";
-            break;
-
-        case USB_DEVICE_ID_RAZER_DEATHSTALKER_CHROMA:
-            device_type = "Razer DeathStalker Chroma\n";
-            break;
-
-        case USB_DEVICE_ID_RAZER_BLACKWIDOW_CHROMA_TE:
-            device_type = "Razer BlackWidow Chroma Tournament Edition\n";
-            break;
-        
-        case USB_DEVICE_ID_RAZER_BLACKWIDOW_X_CHROMA:
-            device_type = "Razer BlackWidow X Chroma\n";
-            break;
-
-        case USB_DEVICE_ID_RAZER_BLACKWIDOW_X_CHROMA_TE:
-            device_type = "Razer BlackWidow X Chroma Tournament Edition\n";
-            break;
-        
-        case USB_DEVICE_ID_RAZER_ORNATA:
-            device_type = "Razer Ornata\n";
-            break;
-        
-        case USB_DEVICE_ID_RAZER_ORNATA_CHROMA:
-            device_type = "Razer Ornata Chroma\n";
-            break;
-            
-        case USB_DEVICE_ID_RAZER_BLACKWIDOW_CHROMA_V2:
-            device_type = "Razer BlackWidow Chroma V2\n";
-            break;
-            
-        case USB_DEVICE_ID_RAZER_ANANSI:
-            device_type = "Razer Anansi\n";
-            break;
-        default:
-            device_type = "Unknown Device\n";
->>>>>>> 553df18a
     }
 
     return sprintf(buf, device_type);
@@ -868,6 +766,7 @@
     case USB_DEVICE_ID_RAZER_BLADE_PRO_LATE_2016:
     case USB_DEVICE_ID_RAZER_BLADE_LATE_2016:
     case USB_DEVICE_ID_RAZER_TARTARUS_CHROMA:
+    case USB_DEVICE_ID_RAZER_ORBWEAVER_CHROMA:
         if(count == 3) {
             report = razer_chroma_standard_matrix_effect_static(VARSTORE, BACKLIGHT_LED, (struct razer_rgb*)&buf[0]);
             razer_send_payload(usb_dev, &report);
@@ -881,7 +780,6 @@
             report = razer_chroma_standard_matrix_effect_static(VARSTORE, BACKLIGHT_LED, (struct razer_rgb*)&buf[0]);
             report.transaction_id.id = 0x3F;  // TODO move to a usb_device variable
             razer_send_payload(usb_dev, &report);
-<<<<<<< HEAD
         } else {
             printk(KERN_WARNING "razerkbd: Static mode only accepts RGB (3byte)");
         }
@@ -913,74 +811,6 @@
         printk(KERN_WARNING "razerkbd: Cannot set static mode for this device\n");
         break;
 
-=======
-            break;
-            
-        case USB_DEVICE_ID_RAZER_BLACKWIDOW_OVERWATCH:
-        case USB_DEVICE_ID_RAZER_BLACKWIDOW_CHROMA:
-        case USB_DEVICE_ID_RAZER_DEATHSTALKER_CHROMA:
-        case USB_DEVICE_ID_RAZER_BLACKWIDOW_CHROMA_TE:
-        case USB_DEVICE_ID_RAZER_BLACKWIDOW_X_CHROMA:
-        case USB_DEVICE_ID_RAZER_BLACKWIDOW_X_CHROMA_TE:
-        case USB_DEVICE_ID_RAZER_BLACKWIDOW_ULTIMATE_2016:
-        case USB_DEVICE_ID_RAZER_BLACKWIDOW_X_ULTIMATE:
-        case USB_DEVICE_ID_RAZER_BLADE_STEALTH:
-        case USB_DEVICE_ID_RAZER_BLADE_STEALTH_LATE_2016:
-        case USB_DEVICE_ID_RAZER_BLADE_QHD:
-        case USB_DEVICE_ID_RAZER_BLADE_PRO_LATE_2016:
-        case USB_DEVICE_ID_RAZER_BLADE_LATE_2016:
-        case USB_DEVICE_ID_RAZER_TARTARUS_CHROMA:
-        case USB_DEVICE_ID_RAZER_ORBWEAVER_CHROMA:
-            if(count == 3)
-            {
-				report = razer_chroma_standard_matrix_effect_static(VARSTORE, BACKLIGHT_LED, (struct razer_rgb*)&buf[0]);
-                razer_send_payload(usb_dev, &report);
-            } else {
-				printk(KERN_WARNING "razerkbd: Static mode only accepts RGB (3byte)");
-			}
-            break;
-        
-        case USB_DEVICE_ID_RAZER_BLACKWIDOW_CHROMA_V2:
-            if(count == 3)
-            {
-				report = razer_chroma_standard_matrix_effect_static(VARSTORE, BACKLIGHT_LED, (struct razer_rgb*)&buf[0]);
-				report.transaction_id.id = 0x3F;  // TODO move to a usb_device variable
-                razer_send_payload(usb_dev, &report);
-            } else {
-				printk(KERN_WARNING "razerkbd: Static mode only accepts RGB (3byte)");
-			}
-            break;
-        
-        case USB_DEVICE_ID_RAZER_ORNATA:
-        case USB_DEVICE_ID_RAZER_ORNATA_CHROMA:
-			if(count == 3)
-            {
-				report = razer_chroma_extended_matrix_effect_static(VARSTORE, BACKLIGHT_LED, (struct razer_rgb*)&buf[0]);
-				razer_send_payload(usb_dev, &report);
-			} else {
-				printk(KERN_WARNING "razerkbd: Static mode only accepts RGB (3byte)");
-			}
-			
-			break;
-        case USB_DEVICE_ID_RAZER_ANANSI:
-            if(count == 3)
-            {
-	            report = razer_chroma_standard_set_led_state(VARSTORE, BACKLIGHT_LED, ON);
-	            razer_send_payload(usb_dev, &report);
-	            report = razer_chroma_standard_set_led_effect(VARSTORE, BACKLIGHT_LED, LED_STATIC);
-	            razer_send_payload(usb_dev, &report);
-                report = razer_chroma_standard_set_led_rgb(VARSTORE, BACKLIGHT_LED, (struct razer_rgb *) &buf[0]);
-                razer_send_payload(usb_dev, &report);
-            }
-            else
-                printk(KERN_WARNING "razerkbd: Static mode only accepts RGB (3byte)\n");
-            break;
-            
-        default:
-            printk(KERN_WARNING "razerkbd: Cannot set static mode for this device\n");
-            break;
-        
->>>>>>> 553df18a
     }
 
     return count;
@@ -1762,7 +1592,6 @@
             break;
 
 
-<<<<<<< HEAD
         case USB_DEVICE_ID_RAZER_BLADE_STEALTH:
         case USB_DEVICE_ID_RAZER_BLADE_STEALTH_LATE_2016:
             CREATE_DEVICE_FILE(&hdev->dev, &dev_attr_matrix_effect_wave);            // Wave effect
@@ -1849,6 +1678,16 @@
         case USB_DEVICE_ID_RAZER_ORBWEAVER:
             CREATE_DEVICE_FILE(&hdev->dev, &dev_attr_matrix_effect_static);          // Static effect
             CREATE_DEVICE_FILE(&hdev->dev, &dev_attr_matrix_effect_pulsate);         // Pulsate effect, like breathing
+            CREATE_DEVICE_FILE(&hdev->dev, &dev_attr_matrix_effect_none);            // No effect
+            CREATE_DEVICE_FILE(&hdev->dev, &dev_attr_profile_led_red);               // Profile/Macro LED Red
+            CREATE_DEVICE_FILE(&hdev->dev, &dev_attr_profile_led_green);             // Profile/Macro LED Green
+            CREATE_DEVICE_FILE(&hdev->dev, &dev_attr_profile_led_blue);              // Profile/Macro LED Blue
+            break;
+
+        case USB_DEVICE_ID_RAZER_ORBWEAVER_CHROMA:
+            CREATE_DEVICE_FILE(&hdev->dev, &dev_attr_matrix_effect_spectrum);        // Spectrum effect
+            CREATE_DEVICE_FILE(&hdev->dev, &dev_attr_matrix_effect_static);          // Static effect
+            CREATE_DEVICE_FILE(&hdev->dev, &dev_attr_matrix_effect_breath);          // Breathing effect
             CREATE_DEVICE_FILE(&hdev->dev, &dev_attr_matrix_effect_none);            // No effect
             CREATE_DEVICE_FILE(&hdev->dev, &dev_attr_profile_led_red);               // Profile/Macro LED Red
             CREATE_DEVICE_FILE(&hdev->dev, &dev_attr_profile_led_green);             // Profile/Macro LED Green
@@ -1945,71 +1784,6 @@
         hid_err(hdev, "hw start failed\n");
         goto exit_free;
     }
-=======
-            case USB_DEVICE_ID_RAZER_TARTARUS_CHROMA:
-                CREATE_DEVICE_FILE(&hdev->dev, &dev_attr_matrix_effect_spectrum);        // Spectrum effect
-                CREATE_DEVICE_FILE(&hdev->dev, &dev_attr_matrix_effect_static);          // Static effect
-                CREATE_DEVICE_FILE(&hdev->dev, &dev_attr_matrix_effect_breath);          // Breathing effect
-                CREATE_DEVICE_FILE(&hdev->dev, &dev_attr_matrix_effect_none);            // No effect
-                CREATE_DEVICE_FILE(&hdev->dev, &dev_attr_profile_led_red);               // Profile/Macro LED Red
-                CREATE_DEVICE_FILE(&hdev->dev, &dev_attr_profile_led_green);             // Profile/Macro LED Green
-                CREATE_DEVICE_FILE(&hdev->dev, &dev_attr_profile_led_blue);              // Profile/Macro LED Blue
-                break;
-                
-            case USB_DEVICE_ID_RAZER_NOSTROMO:
-                CREATE_DEVICE_FILE(&hdev->dev, &dev_attr_profile_led_red);               // Profile/Macro LED Red
-                CREATE_DEVICE_FILE(&hdev->dev, &dev_attr_profile_led_green);             // Profile/Macro LED Green
-                CREATE_DEVICE_FILE(&hdev->dev, &dev_attr_profile_led_blue);              // Profile/Macro LED Blue
-                break;
-            
-            case USB_DEVICE_ID_RAZER_ORNATA:
-                CREATE_DEVICE_FILE(&hdev->dev, &dev_attr_matrix_effect_wave);            // Wave effect
-                CREATE_DEVICE_FILE(&hdev->dev, &dev_attr_matrix_effect_starlight);       // Starlight effect
-                CREATE_DEVICE_FILE(&hdev->dev, &dev_attr_matrix_effect_none);            // No effect
-                CREATE_DEVICE_FILE(&hdev->dev, &dev_attr_matrix_effect_reactive);        // Reactive effect
-                CREATE_DEVICE_FILE(&hdev->dev, &dev_attr_matrix_effect_breath);          // Breathing effect
-                CREATE_DEVICE_FILE(&hdev->dev, &dev_attr_matrix_effect_static);          // Static effect
-                CREATE_DEVICE_FILE(&hdev->dev, &dev_attr_matrix_effect_custom);          // Custom effect
-                CREATE_DEVICE_FILE(&hdev->dev, &dev_attr_matrix_custom_frame);           // Set LED matrix
-                CREATE_DEVICE_FILE(&hdev->dev, &dev_attr_game_led_state);                // Enable game mode & LED
-                CREATE_DEVICE_FILE(&hdev->dev, &dev_attr_macro_led_state);               // Enable macro LED
-                CREATE_DEVICE_FILE(&hdev->dev, &dev_attr_macro_led_effect);              // Change macro LED effect (static, flashing)
-
-            case USB_DEVICE_ID_RAZER_ORBWEAVER:
-                CREATE_DEVICE_FILE(&hdev->dev, &dev_attr_matrix_effect_static);          // Static effect
-                CREATE_DEVICE_FILE(&hdev->dev, &dev_attr_matrix_effect_pulsate);         // Pulsate effect, like breathing
-                CREATE_DEVICE_FILE(&hdev->dev, &dev_attr_matrix_effect_breath);          // Breathing effect
-                CREATE_DEVICE_FILE(&hdev->dev, &dev_attr_matrix_effect_none);            // No effect
-                CREATE_DEVICE_FILE(&hdev->dev, &dev_attr_profile_led_red);               // Profile/Macro LED Red
-                CREATE_DEVICE_FILE(&hdev->dev, &dev_attr_profile_led_green);             // Profile/Macro LED Green
-                CREATE_DEVICE_FILE(&hdev->dev, &dev_attr_profile_led_blue);              // Profile/Macro LED Blue
-                break;
-            
-            case USB_DEVICE_ID_RAZER_ORBWEAVER_CHROMA:
-                CREATE_DEVICE_FILE(&hdev->dev, &dev_attr_matrix_effect_spectrum);        // Spectrum effect
-                CREATE_DEVICE_FILE(&hdev->dev, &dev_attr_matrix_effect_static);          // Static effect
-                CREATE_DEVICE_FILE(&hdev->dev, &dev_attr_matrix_effect_breath);          // Breathing effect
-                CREATE_DEVICE_FILE(&hdev->dev, &dev_attr_matrix_effect_none);            // No effect
-                CREATE_DEVICE_FILE(&hdev->dev, &dev_attr_profile_led_red);               // Profile/Macro LED Red
-                CREATE_DEVICE_FILE(&hdev->dev, &dev_attr_profile_led_green);             // Profile/Macro LED Green
-                CREATE_DEVICE_FILE(&hdev->dev, &dev_attr_profile_led_blue);              // Profile/Macro LED Blue
-                break;
-            
-            case USB_DEVICE_ID_RAZER_ORNATA_CHROMA:
-                CREATE_DEVICE_FILE(&hdev->dev, &dev_attr_matrix_effect_wave);            // Wave effect
-                CREATE_DEVICE_FILE(&hdev->dev, &dev_attr_matrix_effect_spectrum);        // Spectrum effect
-                CREATE_DEVICE_FILE(&hdev->dev, &dev_attr_matrix_effect_starlight);       // Starlight effect
-                CREATE_DEVICE_FILE(&hdev->dev, &dev_attr_matrix_effect_none);            // No effect
-                CREATE_DEVICE_FILE(&hdev->dev, &dev_attr_matrix_effect_reactive);        // Reactive effect
-                CREATE_DEVICE_FILE(&hdev->dev, &dev_attr_matrix_effect_breath);          // Breathing effect
-                CREATE_DEVICE_FILE(&hdev->dev, &dev_attr_matrix_effect_static);          // Static effect
-                CREATE_DEVICE_FILE(&hdev->dev, &dev_attr_matrix_effect_custom);          // Custom effect
-                CREATE_DEVICE_FILE(&hdev->dev, &dev_attr_matrix_custom_frame);           // Set LED matrix
-                CREATE_DEVICE_FILE(&hdev->dev, &dev_attr_game_led_state);                // Enable game mode & LED
-                CREATE_DEVICE_FILE(&hdev->dev, &dev_attr_macro_led_state);               // Enable macro LED
-                CREATE_DEVICE_FILE(&hdev->dev, &dev_attr_macro_led_effect);              // Change macro LED effect (static, flashing)
-                break;
->>>>>>> 553df18a
 
     // Leave autosuspend on for laptops
     if (!is_blade_laptop(usb_dev)) {
@@ -2150,6 +1924,16 @@
         case USB_DEVICE_ID_RAZER_ORBWEAVER:
             device_remove_file(&hdev->dev, &dev_attr_matrix_effect_static);          // Static effect
             device_remove_file(&hdev->dev, &dev_attr_matrix_effect_pulsate);         // Pulsate effect, like breathing
+            device_remove_file(&hdev->dev, &dev_attr_matrix_effect_none);            // No effect
+            device_remove_file(&hdev->dev, &dev_attr_profile_led_red);               // Profile/Macro LED Red
+            device_remove_file(&hdev->dev, &dev_attr_profile_led_green);             // Profile/Macro LED Green
+            device_remove_file(&hdev->dev, &dev_attr_profile_led_blue);              // Profile/Macro LED Blue
+            break;
+
+        case USB_DEVICE_ID_RAZER_ORBWEAVER_CHROMA:
+            device_remove_file(&hdev->dev, &dev_attr_matrix_effect_spectrum);        // Spectrum effect
+            device_remove_file(&hdev->dev, &dev_attr_matrix_effect_static);          // Static effect
+            device_remove_file(&hdev->dev, &dev_attr_matrix_effect_breath);          // Breathing effect
             device_remove_file(&hdev->dev, &dev_attr_matrix_effect_none);            // No effect
             device_remove_file(&hdev->dev, &dev_attr_profile_led_red);               // Profile/Macro LED Red
             device_remove_file(&hdev->dev, &dev_attr_profile_led_green);             // Profile/Macro LED Green
